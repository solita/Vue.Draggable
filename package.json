--- conflicted
+++ resolved
@@ -1,10 +1,6 @@
 {
   "name": "vuedraggable",
-<<<<<<< HEAD
   "version": "3.0.0",
-=======
-  "version": "2.24.3",
->>>>>>> 78d970c3
   "description": "draggable component for vue",
   "license": "MIT",
   "main": "dist/vuedraggable.umd.min.js",
@@ -36,12 +32,9 @@
   ],
   "dependencies": {
     "sortablejs": "1.10.2"
-<<<<<<< HEAD
   },
   "peerDependencies": {
-    "vue": "^3.0.0"
-=======
->>>>>>> 78d970c3
+    "vue": "^3.0.1"
   },
   "devDependencies": {
     "@vue/cli-plugin-babel": "~4.5.0",
